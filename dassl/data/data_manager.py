--- conflicted
+++ resolved
@@ -353,12 +353,7 @@
                 output["img"] = img
 
         if self.return_img0:
-<<<<<<< HEAD
             output['img0'] = self.to_tensor(img0)
-=======
-            output["img0"] = self.to_tensor(img0)
-
->>>>>>> e3a15dae
         return output
 
     def _transform_image(self, tfm, img0):
